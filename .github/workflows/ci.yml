--- conflicted
+++ resolved
@@ -113,9 +113,5 @@
       - name: Test
         shell: bash
         run: |
-<<<<<<< HEAD
-          poetry run pytest -q tests -m 'not mssql'  # mssql driver installation is not automated, yet
-=======
           poetry run pytest -q tests --ibm_db2
->>>>>>> 3f2f88e9
           # poetry run pytest -s tests  # interactive log output